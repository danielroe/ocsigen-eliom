--- conflicted
+++ resolved
@@ -370,16 +370,6 @@
 val set_reload_function : (unit -> unit -> unit Lwt.t) -> unit
 
 (** [push_history_dom] stores the document/body of the current page so
-<<<<<<< HEAD
-    that the next time when we go back in history, the dom will be read
-    from cache to display exactly the same page. In other words, the
-    page will not be reloaded or refreshed.
-
-    A typical use case of this function is storing the dom when loading
-    a page. And you need to put the code at the beginning of the service
-    handler that generates the page you want to cache.
-     
-=======
     that the next time when we encounter the page while navigating through the
     history, the DOM will be recovered from the cache instead of recharging or
     regenerating the page. Also the original scroll position is restored.
@@ -389,7 +379,6 @@
 
     A typical use case of this function is storing the dom when loading
     a page. i.e.
->>>>>>> 39a5bfdb
     {% <<code language="ocaml"|
     let%shared service_handler =
         fun () () ->
