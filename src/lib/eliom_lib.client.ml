--- conflicted
+++ resolved
@@ -82,8 +82,6 @@
     Regexp.global_replace eol_re s ""
 end
 
-<<<<<<< HEAD
-=======
 let js_array_to_list arr =
   let li = ref [] in
   for i = 0 to pred arr##length do
@@ -124,7 +122,6 @@
 let lwt_ignore ?(message="") t =
   Lwt.on_failure t (fun e -> debug_exn "%s" e message)
 
->>>>>>> eb108c24
 (* We do not use the deriving (un)marshaling even if typ is available
    because direct jsn (un)marshaling is very fast client side
 *)
