--- conflicted
+++ resolved
@@ -25,12 +25,4 @@
   (action
     (with-stdout-to
       %{target}
-<<<<<<< HEAD
-      (run ocaml ../../tools/gen_dune.ml --client ..))))
-=======
-      (run ../../tools/gen_dune.exe --client ..))))
-
-(env
- (_
-  (flags (:standard -w -9 -warn-error -6-16-22-27-32-37-39-67-69))))
->>>>>>> 6c7fa6dd
+      (run ../../tools/gen_dune.exe --client ..))))